/**
*    Copyright (C) 2013-2014 Spark Labs, Inc. All rights reserved. -  https://www.spark.io/
*
*    This program is free software: you can redistribute it and/or modify
*    it under the terms of the GNU Affero General Public License, version 3,
*    as published by the Free Software Foundation.
*
*    This program is distributed in the hope that it will be useful,
*    but WITHOUT ANY WARRANTY; without even the implied warranty of
*    MERCHANTABILITY or FITNESS FOR A PARTICULAR PURPOSE.  See the
*    GNU Affero General Public License for more details.
*
*    You should have received a copy of the GNU Affero General Public License
*    along with this program.  If not, see <http://www.gnu.org/licenses/>.
*
*    You can download the source here: https://github.com/spark/spark-server
*/

var fs = require('fs');
var http = require('http');
var express = require('express');
var bodyParser = require('body-parser');
var morgan = require('morgan');

var settings = require('./settings.js');
var utilities = require("./lib/utilities.js");
var logger = require('./lib/logger.js');

//var OAuthServer = require('node-oauth2-server');
var oauthserver = require('express-oauth-server');

var OAuth2ServerModel = require('./lib/OAuth2ServerModel');
var AccessTokenViews = require('./lib/AccessTokenViews.js');
var CustomerViews = require('./lib/CustomerViews.js');

global._socket_counter = 1;

var set_cors_headers = function (req, res, next) {
    if ('OPTIONS' === req.method) {
        res.set({
            'Access-Control-Allow-Origin': '*',
            'Access-Control-Allow-Methods': 'GET, POST, PUT, DELETE, OPTIONS',
            'Access-Control-Allow-Headers': 'X-Requested-With, Content-Type, Accept, Authorization',
            'Access-Control-Max-Age': 300
        });
        return res.sendStatus(204);
    }
    else {
        res.set({'Access-Control-Allow-Origin': '*'});
        next();
    }
};

//TODO: something better here
process.on('uncaughtException', function (ex) {
    var details = '';
    try { details = JSON.stringify(ex); }  catch (ex2) { }

    logger.error('Caught exception: ' + ex + details);
});


var app = express();

app.oauth = new oauthserver({
  model: new OAuth2ServerModel({}),
  allowBearerTokensInQueryString:true,
  accessTokenLifetime: 7776000    //90 days
});

app.set('json spaces', 2);
app.use(morgan('combined'));
app.use(bodyParser.urlencoded({ extended: true }));
app.use(bodyParser.json());
app.use(set_cors_headers);

app.post('/oauth/token', app.oauth.token());

//app.use(app.oauth.token());
app.all('/v1/devices*', app.oauth.authenticate());
app.all('/v1/provisioning*', app.oauth.authenticate());
app.all('/v1/events*', app.oauth.authenticate());
//app.all('/v1/products', app.oauth.authenticate()); //TODO remove customer creation
//app.use(oauth.handler());
//app.use(oauth.errorHandler());

var UserCreator = require('./lib/UserCreator.js');
app.post('/v1/users', UserCreator.getMiddleware());

var api = require('./views/api_v1.js');
var eventsV1 = require('./views/EventViews001.js');
var tokenViews = new AccessTokenViews({  });
var customerViews = new CustomerViews({  });


eventsV1.loadViews(app);
api.loadViews(app);
tokenViews.loadViews(app);
customerViews.loadViews(app);


app.use(function (req, res, next) {
	res.status(404).send({ ok: false, error: "Not Found" });
});


var node_port = process.env.NODE_PORT || '9000';
node_port = parseInt(node_port);

console.log("Starting server, listening on " + node_port);
http.createServer(app).listen(node_port);


var DeviceServer = require("spark-protocol").DeviceServer;
var server = new DeviceServer({
    coreKeysDir: settings.coreKeysDir
});
global.server = server;
server.start();


var ips = utilities.getIPAddresses();
for(var i=0;i<ips.length;i++) {
<<<<<<< HEAD
	console.log("Your server IP address is: " + ips[i]);
}
=======
    console.log("Your server IP address is: " + ips[i]);
}
>>>>>>> 559bd028
<|MERGE_RESOLUTION|>--- conflicted
+++ resolved
@@ -121,10 +121,5 @@
 
 var ips = utilities.getIPAddresses();
 for(var i=0;i<ips.length;i++) {
-<<<<<<< HEAD
-	console.log("Your server IP address is: " + ips[i]);
-}
-=======
     console.log("Your server IP address is: " + ips[i]);
-}
->>>>>>> 559bd028
+}