--- conflicted
+++ resolved
@@ -32,13 +32,8 @@
   getById = (id: string): Promise<Webhook> =>
     this._fileManager.getFile(`${id}.json`);
 
-<<<<<<< HEAD
   update = (model: Webhook): Promise<Webhook> => {
-    throw 'Not implemented';
-=======
-  update = (model: Webhook): Webhook => {
     throw new HttpError('Not implemented');
->>>>>>> 41fe61b6
   };
 }
 
