// @flow

import type {
  $Application,
  $Request,
  $Response,
  Middleware,
  NextFunction,
} from 'express';
import type { Settings } from '../types';
import type Controller from './controllers/Controller';

<<<<<<< HEAD
export default (app: $Application, controllers: Array<Controller>) => {
=======
import OAuthModel from './OAuthModel';
import OAuthServer from 'express-oauth-server';

// TODO fix flow errors, come up with better name;
const maybe = (middleware: Middleware, condition: boolean): Middleware =>
  (request: $Request, response: $Response, next: NextFunction) => {
    if (condition) {
      middleware(request, response, next);
    } else {
      next();
    }
  };

const injectUserMiddleware = (): Middleware =>
  (request: $Request, response: $Response, next: NextFunction) => {
    const oauthInfo = response.locals.oauth;
    if (oauthInfo) {
      // eslint-disable-next-line no-param-reassign
      request.user = oauthInfo.token.user;
    }
    next();
  };


export default (
  app: $Application,
  controllers: Array<Controller>,
  settings: Settings,
) => {
  const oauth = new OAuthServer({
    accessTokenLifetime: settings.accessTokenLifetime,
    allowBearerTokensInQueryString: true,
    model: new OAuthModel(settings.usersRepository),
  });

  // TODO this is temporary authentication for api_v1 and events routes
  // until we move them in our controllers:
  app.all('/v1/devices*', oauth.authenticate());
  app.all('/v1/provisioning*', oauth.authenticate());
  app.all('/v1/events*', oauth.authenticate());
  // end temporary

  app.post(settings.loginRoute, oauth.token());

>>>>>>> 4dca44c1
  controllers.forEach((controller: Controller) => {
    Object.getOwnPropertyNames(
      Object.getPrototypeOf(controller),
    ).forEach((functionName: string) => {
      const mappedFunction = controller[functionName];
      const { httpVerb, route, anonymous } = mappedFunction;
      if (!httpVerb) {
        return;
      }

<<<<<<< HEAD
      const argumentNames = (route.match(/:[\w]*/g) || []).map(
        arumentName => arumentName.replace(':', ''),
      );

      (app: any)[httpVerb](route, (request: $Request, response: $Response) => {
        const values = argumentNames
          .map((argument: string): any => request.params[argument])
          .filter((value: ?any): boolean => value !== undefined);

        // Take access token out if it's posted.
        const {
          access_token,
          ...body,
        } = request.body;
        const result = mappedFunction.call(
          controller,
          ...values,
          body,
        );
        if (result.then) {
          result.then(result => {
            response.status(result.status).json(result.data);
          });
        } else {
          response.status(result.status).json(result.data);
        }
      });
=======
      app[httpVerb](
        route,
        maybe(oauth.authenticate(), !anonymous),
        injectUserMiddleware(),
        async (request: $Request, response: $Response) => {
          const argumentNames = request.route.path.split('/:').splice(1);
          const values = argumentNames
            .map((argument: string): string => request.params[argument])
            .filter((value: ?Object): boolean => value !== undefined);

          const controllerContext = Object.create(controller);
          controllerContext.request = request;
          controllerContext.response = response;
          controllerContext.user = request.user;
          try {
            const result = await mappedFunction.call(
              controllerContext,
              ...values,
              request.body,
            );

            response.status(result.status).json(result.data);
          } catch (error) {
            console.log(error);
          }
        },
      );
>>>>>>> 4dca44c1
    });
  });
};<|MERGE_RESOLUTION|>--- conflicted
+++ resolved
@@ -10,9 +10,6 @@
 import type { Settings } from '../types';
 import type Controller from './controllers/Controller';
 
-<<<<<<< HEAD
-export default (app: $Application, controllers: Array<Controller>) => {
-=======
 import OAuthModel from './OAuthModel';
 import OAuthServer from 'express-oauth-server';
 
@@ -57,7 +54,6 @@
 
   app.post(settings.loginRoute, oauth.token());
 
->>>>>>> 4dca44c1
   controllers.forEach((controller: Controller) => {
     Object.getOwnPropertyNames(
       Object.getPrototypeOf(controller),
@@ -68,15 +64,23 @@
         return;
       }
 
-<<<<<<< HEAD
-      const argumentNames = (route.match(/:[\w]*/g) || []).map(
-        arumentName => arumentName.replace(':', ''),
-      );
+      (app: any)[httpVerb](
+        route,
+        maybe(oauth.authenticate(), !anonymous),
+        injectUserMiddleware(),
+        async (request: $Request, response: $Response,
+      ) => {
+        const argumentNames = (route.match(/:[\w]*/g) || []).map(
+     		   argumentName => argumentName.replace(':', ''),
+    	  );
+        const values = argumentNames
+          .map((argument: string): string => request.params[argument])
+          .filter((value: ?Object): boolean => value !== undefined);
 
-      (app: any)[httpVerb](route, (request: $Request, response: $Response) => {
-        const values = argumentNames
-          .map((argument: string): any => request.params[argument])
-          .filter((value: ?any): boolean => value !== undefined);
+        const controllerContext = Object.create(controller);
+        controllerContext.request = request;
+        controllerContext.response = response;
+        controllerContext.user = (request: any).user;
 
         // Take access token out if it's posted.
         const {
@@ -84,7 +88,7 @@
           ...body,
         } = request.body;
         const result = mappedFunction.call(
-          controller,
+          controllerContext,
           ...values,
           body,
         );
@@ -96,35 +100,6 @@
           response.status(result.status).json(result.data);
         }
       });
-=======
-      app[httpVerb](
-        route,
-        maybe(oauth.authenticate(), !anonymous),
-        injectUserMiddleware(),
-        async (request: $Request, response: $Response) => {
-          const argumentNames = request.route.path.split('/:').splice(1);
-          const values = argumentNames
-            .map((argument: string): string => request.params[argument])
-            .filter((value: ?Object): boolean => value !== undefined);
-
-          const controllerContext = Object.create(controller);
-          controllerContext.request = request;
-          controllerContext.response = response;
-          controllerContext.user = request.user;
-          try {
-            const result = await mappedFunction.call(
-              controllerContext,
-              ...values,
-              request.body,
-            );
-
-            response.status(result.status).json(result.data);
-          } catch (error) {
-            console.log(error);
-          }
-        },
-      );
->>>>>>> 4dca44c1
     });
   });
 };