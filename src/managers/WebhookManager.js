// @flow

import type {
  Event,
  Repository,
  Webhook,
  WebhookMutator,
} from '../types';
import type { EventPublisher } from 'spark-protocol';

import hogan from 'hogan.js';
import HttpError from '../lib/HttpError';
import logger from '../lib/logger';
import request from 'request';
import throttle from 'lodash/throttle';

const MAX_WEBHOOK_ERRORS_COUNT = 10;
const WEBHOOK_THROTTLE_TIME = 1000 * 60; // 1min;

class WebhookManager {
  _eventPublisher: EventPublisher;
  _subscriptionIDsByWebhookID: Map<string, string> = new Map();
  _errorsCountByWebhookID: Map<string, number> = new Map();
  _webhookRepository: Repository<Webhook>;

  constructor(
    webhookRepository: Repository<Webhook>,
    eventPublisher: EventPublisher,
  ) {
    this._webhookRepository = webhookRepository;
    this._eventPublisher = eventPublisher;

    (async (): Promise<void> => this._init())();
  }

  _init = async (): Promise<void> => {
    const allWebhooks = await this._webhookRepository.getAll();
    allWebhooks.forEach(
      (webhook: Webhook): void => this._subscribeWebhook(webhook),
    );
  };

  _incrementWebhookErrorCounter = (webhookID: string) => {
    const errorsCount = this._errorsCountByWebhookID.get(webhookID) || 0;
    this._errorsCountByWebhookID.set(webhookID, errorsCount + 1);
  };

<<<<<<< HEAD
  _resetWebhookErrorCounter = (webhookID: string): void => {
=======
  _resetWebhookErrorCounter = (webhookID: string): Map<string, number> =>
>>>>>>> d6139d69
    this._errorsCountByWebhookID.set(webhookID, 0);
  };

  // todo annotate arguments
  _webhookHandler = (
    requestOptions: Object,
    responseHandler: Function,
  ): void => request(requestOptions, responseHandler);

  _throttledWebhookHandler = throttle(
    this._webhookHandler,
    WEBHOOK_THROTTLE_TIME,
    { leading: false, trailing: true },
  );

  _onNewWebhookEvent = (webhook: Webhook): (event: Event) => void =>
    (event: Event) => {
      try {
        if (
          webhook.mydevices &&
          webhook.ownerID !== event.userID
        ) {
          return;
        }

        const defaultWebhookVariables = {
          PARTICLE_DEVICE_ID: event.deviceID,
          PARTICLE_EVENT_NAME: event.name,
          PARTICLE_EVENT_VALUE: event.data,
          PARTICLE_PUBLISHED_AT: event.publishedAt,
          // old event names, added for compatibility
          SPARK_CORE_ID: event.deviceID,
          SPARK_EVENT_NAME: event.name,
          SPARK_EVENT_VALUE: event.data,
          SPARK_PUBLISHED_AT: event.publishedAt,
        };

        let eventDataVariables = {};
        try {
          if (event.data) {
            eventDataVariables = JSON.parse(event.data);
          }
        } catch (error) {
          eventDataVariables = {};
        }


        const webhookVariablesObject = webhook.noDefaults
          ? eventDataVariables
          : {
            ...defaultWebhookVariables,
            ...eventDataVariables,
          };

        const requestJSON = webhook.json && JSON.parse(
            hogan
              .compile(JSON.stringify(webhook.json))
              .render(webhookVariablesObject),
          );

        const requestFormData = webhook.form && JSON.parse(
            hogan
              .compile(JSON.stringify(webhook.form))
              .render(webhookVariablesObject),
          );

        const requestUrl = hogan
          .compile(webhook.url)
          .render(webhookVariablesObject);

        const requestQuery = webhook.query && JSON.parse(
            hogan
              .compile(JSON.stringify(webhook.query))
              .render(webhookVariablesObject),
          );

        const responseTopic = webhook.responseTopic && hogan
            .compile(webhook.responseTopic)
            .render(webhookVariablesObject);

        const errorResponseTopic = webhook.errorResponseTopic && hogan
            .compile(webhook.responseTopic)
            .render(webhookVariablesObject) || `hook-error/${event.name}`;

        const responseHandler = (
          error: ?Error,
          response: http$IncomingMessage,
          responseBody: string | Buffer | Object,
        ) => {
          if (error) {
            this._incrementWebhookErrorCounter(webhook.id);

            this._eventPublisher.publish({
              data: error.message,
              name: errorResponseTopic,
              userID: event.userID,
            });

            throw error;
          }

          this._resetWebhookErrorCounter(webhook.id);

          this._eventPublisher.publish({
            name: `hook-sent/${event.name}`,
            userID: event.userID,
          });

          const responseTemplate = webhook.responseTemplate && hogan
              .compile(webhook.responseTemplate)
              .render(responseBody);

          if (responseTopic) {
            this._eventPublisher.publish({
              data: webhook.responseTemplate && responseTemplate,
              name: responseTopic,
              userID: event.userID,
            });
          }
        };


        const requestOptions = {
          auth: webhook.auth,
          body: requestJSON || event.data,
          formData: requestFormData,
          headers: webhook.headers,
          json: !!requestJSON,
          method: webhook.requestType,
          qs: requestQuery,
          url: requestUrl,
        };

        const isWebhookDisabled =
          (this._errorsCountByWebhookID.get(webhook.id) || 0) >= MAX_WEBHOOK_ERRORS_COUNT;

        if (isWebhookDisabled) {
          this._eventPublisher.publish({
            data: 'Too many errors, webhook disabled',
            name: errorResponseTopic,
            userID: event.userID,
          });

          this._throttledWebhookHandler(requestOptions, responseHandler);
        } else {
          this._webhookHandler(requestOptions, responseHandler);
        }
      } catch (error) {
        logger.error(`webhookError: ${error}`);
      }
    };

  _subscribeWebhook = (webhook: Webhook) => {
    const subscriptionID = this._eventPublisher.subscribe(
      webhook.event,
      this._onNewWebhookEvent(webhook),
      // todo separate filtering for MY_DEVICES and for public/private events
      {
        deviceID: webhook.deviceID,
        userID: webhook.ownerID,
      },
    );
    this._subscriptionIDsByWebhookID.set(webhook.id, subscriptionID);
  };

  _unsubscribeWebhookByID = (webhookID: string) => {
    const subscriptionID = this._subscriptionIDsByWebhookID.get(webhookID);
    if (!subscriptionID) {
      return;
    }

    this._eventPublisher.unsubscribe(subscriptionID);
    this._subscriptionIDsByWebhookID.delete(webhookID);
  };

  create = async (model: WebhookMutator): Promise<Webhook> => {
    const webhook = await this._webhookRepository.create(model);
    this._subscribeWebhook(webhook);
    return webhook;
  };

  deleteByID = async (
    webhookID: string,
    userID: string,
  ): Promise<void> => {
    const webhook = await this._webhookRepository.getById(webhookID, userID);
    if (!webhook) {
      throw new HttpError('no webhook found', 404);
    }
    await this._webhookRepository.deleteById(webhookID);
    this._unsubscribeWebhookByID(webhookID);
  };

  getAll = async (userID: string): Promise<Array<Webhook>> =>
    await this._webhookRepository.getAll(userID);

  getByID = async (webhookID: string, userID: string): Promise<Webhook> => {
    const webhook = await this._webhookRepository.getById(webhookID, userID);
    if (!webhook) {
      throw new HttpError('no webhook found', 404);
    }

    return webhook;
  };
}

export default WebhookManager;<|MERGE_RESOLUTION|>--- conflicted
+++ resolved
@@ -45,11 +45,7 @@
     this._errorsCountByWebhookID.set(webhookID, errorsCount + 1);
   };
 
-<<<<<<< HEAD
   _resetWebhookErrorCounter = (webhookID: string): void => {
-=======
-  _resetWebhookErrorCounter = (webhookID: string): Map<string, number> =>
->>>>>>> d6139d69
     this._errorsCountByWebhookID.set(webhookID, 0);
   };
 
