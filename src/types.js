// @flow

export type Webhook = WebhookMutator & {
  created_at: Date,
  id: string,
};

export type WebhookMutator = {
  auth?: { Authorization: string },
  deviceID?: string,
  errorResponseTopic?: string,
  event: string,
  form?: { [key: string]: Object },
  headers?: { [key: string]: string },
  json?: { [key: string]: Object },
  mydevices?: boolean,
  noDefaults?: boolean,
  productIdOrSlug?: string,
  query?: { [key: string]: Object },
  rejectUnauthorized?: boolean,
  requestType: RequestType,
  responseTemplate?: string,
  responseTopic?: string,
  url: string,
};

<<<<<<< HEAD
export type DeviceAttributes = {
=======
export type RequestType = 'DELETE' | 'GET' | 'POST' | 'PUT';

export type Client = {
  clientId: string,
  clientSecret: string,
  grants: Array<GrantType>,
};

export type Device = {
>>>>>>> 4dca44c1
  deviceId: string,
  ip: string,
  particleProductId: number,
  productFirmwareVersion: string,
  registrar: string,
  timestamp: Date,
};

<<<<<<< HEAD

export type Device = DeviceAttributes & {
  connected: boolean,
  lastFlashedAppName: ?string,
  lastHeard: ?Date,
};

export type Repository<TModel> = {
  create: (id: string, model: TModel) => TModel,
  delete: (id: string) => void,
=======
export type GrantType =
  'bearer_token'|
  'password'|
  'refresh_token';

export type TokenObject = {
  accessToken: string,
  accessTokenExpiresAt: Date,
  refreshToken: string,
  refreshTokenExpiresAt: Date,
  scope: string,
};

export type User = {
  accessTokens: Array<TokenObject>,
  created_at: Date,
  id: string,
  passwordHash: string,
  salt: string,
  username: string,
};

export type UserCredentials = {
  username: string,
  password: string,
};

export type Repository<TModel, TMutator> = {
  create: (model: TMutator) => TModel,
  deleteById: (id: string) => void,
>>>>>>> 4dca44c1
  getAll: () => Array<TModel>,
  getById: (id: string) => TModel,
  update: (id: string, model: TModel) => TModel,
};

<<<<<<< HEAD
export type DeviceRepository = {
  getAll(): Promise<Array<Device>>,
=======
export type UsersRepository = Repository<User, UserCredentials> & {
  deleteAccessToken: (user: User, accessToken: string) => void,
  getByAccessToken: (accessToken: string) => User,
  getByUsername: (username: string) => ?User,
  isUserNameInUse: (username: string) => boolean,
  saveAccessToken: (accessToken: string) => void,
  validateLogin: (username: string, password: string) => User,
};

export type Settings = {
  accessTokenLifetime: number,
  baseUrl: string,
  coreFlashTimeout: number,
  coreKeysDir: string,
  coreRequestTimeout: number,
  coreSignalTimeout: number,
  cryptoSalt: string,
  HOST: string,
  isCoreOnlineTimeout: number,
  loginRoute: string,
  logRequests: boolean,
  maxHooksPerDevice: number,
  maxHooksPerUser: number,
  PORT: number,
  serverKeyFile: string,
  serverKeyPassEnvVar: ?string,
  serverKeyPassFile: ?string,
  usersRepository: Repository<*, *>,
  webhookRepository: Repository<*, *>,
>>>>>>> 4dca44c1
};<|MERGE_RESOLUTION|>--- conflicted
+++ resolved
@@ -24,9 +24,6 @@
   url: string,
 };
 
-<<<<<<< HEAD
-export type DeviceAttributes = {
-=======
 export type RequestType = 'DELETE' | 'GET' | 'POST' | 'PUT';
 
 export type Client = {
@@ -36,7 +33,7 @@
 };
 
 export type Device = {
->>>>>>> 4dca44c1
+export type DeviceAttributes = {
   deviceId: string,
   ip: string,
   particleProductId: number,
@@ -45,18 +42,6 @@
   timestamp: Date,
 };
 
-<<<<<<< HEAD
-
-export type Device = DeviceAttributes & {
-  connected: boolean,
-  lastFlashedAppName: ?string,
-  lastHeard: ?Date,
-};
-
-export type Repository<TModel> = {
-  create: (id: string, model: TModel) => TModel,
-  delete: (id: string) => void,
-=======
 export type GrantType =
   'bearer_token'|
   'password'|
@@ -87,16 +72,21 @@
 export type Repository<TModel, TMutator> = {
   create: (model: TMutator) => TModel,
   deleteById: (id: string) => void,
->>>>>>> 4dca44c1
+
+export type Device = DeviceAttributes & {
+  connected: boolean,
+  lastFlashedAppName: ?string,
+  lastHeard: ?Date,
+};
+
+export type Repository<TModel> = {
+  create: (id: string, model: TModel) => TModel,
+  delete: (id: string) => void,
   getAll: () => Array<TModel>,
   getById: (id: string) => TModel,
   update: (id: string, model: TModel) => TModel,
 };
 
-<<<<<<< HEAD
-export type DeviceRepository = {
-  getAll(): Promise<Array<Device>>,
-=======
 export type UsersRepository = Repository<User, UserCredentials> & {
   deleteAccessToken: (user: User, accessToken: string) => void,
   getByAccessToken: (accessToken: string) => User,
@@ -126,5 +116,8 @@
   serverKeyPassFile: ?string,
   usersRepository: Repository<*, *>,
   webhookRepository: Repository<*, *>,
->>>>>>> 4dca44c1
+};
+
+export type DeviceRepository = {
+  getAll(): Promise<Array<Device>>,
 };