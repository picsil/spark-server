// @flow

import type { File } from 'express';
import type { DeviceServer } from 'spark-protocol';
import type {
  Device,
  DeviceAttributeRepository,
  DeviceAttributes,
  Repository,
} from '../types';
import type DeviceFirmwareRepository from './DeviceFirmwareFileRepository';

<<<<<<< HEAD
import fs from 'fs';
import crypto from 'crypto';
=======
>>>>>>> 594ad09e
import Moniker from 'moniker';
import ursa from 'ursa';
import HttpError from '../lib/HttpError';
import FirmwareManager from '../managers/FirmwareManager';
import settings from '../settings';

const NAME_GENERATOR = Moniker.generator([Moniker.adjective, Moniker.noun]);

class DeviceRepository {
  _deviceAttributeRepository: DeviceAttributeRepository;
  _deviceFirmwareRepository: DeviceFirmwareRepository;
  _deviceKeyRepository: Repository<string>;
  _deviceServer: DeviceServer;

  constructor(
    deviceAttributeRepository: DeviceAttributeRepository,
    deviceFirmwareRepository: DeviceFirmwareRepository,
    deviceKeyRepository: Repository<string>,
    deviceServer: DeviceServer,
  ) {
    this._deviceAttributeRepository = deviceAttributeRepository;
    this._deviceFirmwareRepository = deviceFirmwareRepository;
    this._deviceKeyRepository = deviceKeyRepository;
    this._deviceServer = deviceServer;
  }

  claimDevice = async (
    deviceID: string,
    userID: string,
  ): Promise<DeviceAttributes> => {
    const deviceAttributes = await this._deviceAttributeRepository.getById(deviceID);

    if (!deviceAttributes) {
      throw new HttpError('No device found', 404);
    }
    if (deviceAttributes.ownerID && deviceAttributes.ownerID !== userID) {
      throw new HttpError('The device belongs to someone else.');
    }

    const attributesToSave = {
      ...deviceAttributes,
      ownerID: userID,
    };
    return await this._deviceAttributeRepository.update(attributesToSave);
  };

  unclaimDevice = async (
    deviceID: string,
    userID: string,
  ): Promise<DeviceAttributes> => {
    const deviceAttributes =
      await this._deviceAttributeRepository.getById(deviceID, userID);

    if (!deviceAttributes) {
      throw new HttpError('No device found', 404);
    }

    const attributesToSave = {
      ...deviceAttributes,
      ownerID: null,
    };
    return await this._deviceAttributeRepository.update(attributesToSave);
  };

  getByID = async (deviceID: string, userID: string): Promise<Device> => {
    const attributes = await this._deviceAttributeRepository.getById(
      deviceID,
      userID,
    );

    if (!attributes) {
      throw new HttpError('No device found', 404);
    }

    const device = this._deviceServer.getDevice(attributes.deviceID);

    const pingResponse = device
      ? device.ping()
      : {
        connected: false,
        lastPing: null,
      };

    return {
      ...attributes,
      connected: pingResponse.connected,
      lastFlashedAppName: null,
      lastHeard: pingResponse.lastPing,
    };
  };

  getDetailsByID = async (deviceID: string, userID: string): Promise<Device> => {
    const device = this._deviceServer.getDevice(deviceID);
    if (!device) {
      throw new HttpError('No device found', 404);
    }

    const [attributes, description] = await Promise.all([
      this._deviceAttributeRepository.getById(deviceID, userID),
      device.getDescription(),
    ]);

    if (!attributes) {
      throw new HttpError('No device found', 404);
    }

    return ({
      ...attributes,
      connected: true,
      functions: description.state.f,
      lastFlashedAppName: null,
      lastHeard: new Date(),
      variables: description.state.v,
    });
  };

  getAll = async (userID: string): Promise<Array<Device>> => {
    const devicesAttributes =
      await this._deviceAttributeRepository.getAll(userID);
    const devicePromises = devicesAttributes.map(async attributes => {
      const device = this._deviceServer.getDevice(attributes.deviceID);

      const pingResponse = device
        ? device.ping()
        : {
          connected: false,
          lastPing: null,
        };

      return {
        ...attributes,
        connected: pingResponse.connected,
        lastFlashedAppName: null,
        lastHeard: pingResponse.lastPing,
      };
    });

    return Promise.all(devicePromises);
  };

  callFunction = async (
    deviceID: string,
    userID: string,
    functionName: string,
    functionArguments: Object,
  ): Promise<*> => {
    if (await !this._deviceAttributeRepository.doesUserHaveAccess(deviceID, userID)) {
      throw new HttpError('No device found', 404);
    }

    const device = this._deviceServer.getDevice(deviceID);
    if (!device) {
      throw new HttpError('Could not get device for ID', 404);
    }

    return await device.callFunction(
      functionName,
      functionArguments,
    );
  };

  getVariableValue = async (
    deviceID: string,
    userID: string,
    varName: string,
  ): Promise<Object> => {
    if (!await this._deviceAttributeRepository.doesUserHaveAccess(deviceID, userID)) {
      throw new HttpError('No device found', 404);
    }

    const device = this._deviceServer.getDevice(deviceID);
    if (!device) {
      throw new HttpError('Could not get device for ID', 404);
    }

    return await device.getVariableValue(varName);
  };

  flashBinary = async (
    deviceID: string,
    file: File,
  ) => {
    const device = this._deviceServer.getDevice(deviceID);
    if (!device) {
      throw new HttpError('Could not get device for ID', 404);
    }

    // TODO make FirmwareManager stateless
    const firmwareManager = new FirmwareManager(device.getSystemInformation());
    const otaUpdateConfig = firmwareManager.getOtaUpdateConfig();

    console.log(otaUpdateConfig);

    if (otaUpdateConfig) {
      // TODO use a repository instead of just fetching from disk
      for (var i = 0; i < otaUpdateConfig.length; i++) {
        const config = otaUpdateConfig[i];
        const file = fs.readFileSync(
          settings.BINARIES_DIRECTORY + '/' + config.binaryFileName,
        );
        console.log('FLASHING', file.length, config.binaryFileName)
        await device.flash(file, config.address);
        await new Promise(resolve => setTimeout(() => resolve(), 2000));
      };
    }

    return await device.flash(file.buffer);
  };

  flashKnownApp = async (
    deviceID: string,
    userID: string,
    appName: string,
  ) => {
    if (await !this._deviceAttributeRepository.doesUserHaveAccess(
      deviceID,
      userID,
    )) {
      throw new HttpError('No device found', 404);
    }

    const knownFirmware = this._deviceFirmwareRepository.getByName(appName);

    if (!knownFirmware) {
      throw new HttpError(`No firmware ${appName} found`);
    }

    const device = this._deviceServer.getDevice(deviceID);
    if (!device) {
      throw new HttpError('Could not get device for ID', 404);
    }

    return await device.flash(knownFirmware);
  };

  provision = async (
    deviceID: string,
    userID: string,
    publicKey: string,
  ): Promise<*> => {
    try {
      const createdKey = ursa.createPublicKey(publicKey);
      if (!ursa.isPublicKey(createdKey)) {
        throw new HttpError('Not a public key');
      }
    } catch (error) {
      throw new HttpError(`Key error ${error}`);
    }

    await this._deviceKeyRepository.update(deviceID, publicKey);
    const existingAttributes = await this._deviceAttributeRepository.getById(
      deviceID,
    );
    const attributes = {
      deviceID,
      name: NAME_GENERATOR.choose(),
      ...existingAttributes,
      ownerID: userID,
      registrar: userID,
      timestamp: new Date(),
    };
    await this._deviceAttributeRepository.update(attributes);

    return await this.getByID(deviceID, userID);
  };

  raiseYourHand = async (
    deviceID: string,
    userID: string,
    shouldShowSignal: boolean,
  ): Promise<void> => {
    if (await !this._deviceAttributeRepository.doesUserHaveAccess(
      deviceID,
      userID,
    )) {
      throw new HttpError('No device found', 404);
    }

    const device = this._deviceServer.getDevice(deviceID);
    if (!device) {
      throw new HttpError('Could not get device for ID', 404);
    }

    return await device.raiseYourHand(shouldShowSignal);
  };

  renameDevice = async (
    deviceID: string,
    userID: string,
    name: string,
  ): Promise<DeviceAttributes> => {
    const attributes = await this._deviceAttributeRepository.getById(deviceID, userID);

    if (!attributes) {
      throw new HttpError('No device found', 404);
    }

    const attributesToSave = {
      ...attributes,
      name,
    };
    return await this._deviceAttributeRepository.update(attributesToSave);
  }
}

export default DeviceRepository;<|MERGE_RESOLUTION|>--- conflicted
+++ resolved
@@ -10,11 +10,7 @@
 } from '../types';
 import type DeviceFirmwareRepository from './DeviceFirmwareFileRepository';
 
-<<<<<<< HEAD
 import fs from 'fs';
-import crypto from 'crypto';
-=======
->>>>>>> 594ad09e
 import Moniker from 'moniker';
 import ursa from 'ursa';
 import HttpError from '../lib/HttpError';
@@ -204,7 +200,7 @@
 
     // TODO make FirmwareManager stateless
     const firmwareManager = new FirmwareManager(device.getSystemInformation());
-    const otaUpdateConfig = firmwareManager.getOtaUpdateConfig();
+    const otaUpdateConfig = null; // firmwareManager.getOtaUpdateConfig();
 
     console.log(otaUpdateConfig);
 
