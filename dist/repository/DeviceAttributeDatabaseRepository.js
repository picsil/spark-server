--- conflicted
+++ resolved
@@ -239,20 +239,9 @@
     return _this;
   }
 
-<<<<<<< HEAD
-    try {
-      return (0, _extends3.default)({}, attributesFromDB, {
-        variables: variables ? JSON.parse(variables) : undefined
-      });
-    } catch (ignore) {
-      return attributesFromDB;
-    }
-  };
-=======
   // mongo and neDB don't support dots in variables names
   // but some of the server users want to have dots in their device var names
   // so we have to stringify them and parse back.
->>>>>>> 0d91a196
 
 
   return DeviceAttributeDatabaseRepository;
